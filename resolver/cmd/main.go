--- conflicted
+++ resolved
@@ -109,7 +109,6 @@
 	})
 
 	// Handle all the incoming requests
-<<<<<<< HEAD
 	defaultServeMux := http.NewServeMux()
 	defaultServeMux.Handle("/", sentryHandler.HandleFunc(requestHandler.ServeHTTP))
 	logger.Info("Reverse Proxy Server starting at ", zap.String("port", port))
@@ -123,19 +122,6 @@
 	internalServeMux.Handle("/queue-status", sentryHandler.HandleFunc(requestHandler.GetQueueStatus))
 	logger.Info("Internal Server starting at ", zap.String("port", internalPort))
 	if err := http.ListenAndServe(internalPort, internalServeMux); err != nil {
-=======
-	http.Handle("/", sentryHandler.HandleFunc(requestHandler.ServeHTTP))
-	http.Handle("/metrics", promhttp.Handler())
-	http.Handle("/queue-status", sentryHandler.HandleFunc(requestHandler.GetQueueStatus))
-
-	server := &http.Server{
-		Addr:              port,
-		ReadHeaderTimeout: 5 * time.Second,
-	}
-
-	logger.Info("Reverse Proxy Server starting at ", zap.String("port", port))
-	if err := server.ListenAndServe(); err != nil {
->>>>>>> a4032e78
 		logger.Fatal("ListenAndServe Failed: ", zap.Error(err))
 	}
 }