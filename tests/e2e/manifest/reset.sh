--- conflicted
+++ resolved
@@ -7,17 +7,8 @@
 # Apply ElastiService
 kubectl apply -f  "$1/target-elastiservice.yaml" -n target
 
-<<<<<<< HEAD
 # Reset target deployment, service & ingress back to defaults
 kubectl replace -f "$1/target-deployment.yaml" -n target
-=======
-# Scale target-deployment back to 1
-kubectl scale deployment target-deployment -n target --replicas=1
-kubectl wait pods -l app=target-deployment -n target --for=condition=Ready --timeout=120s
-
-# Reset the service selector and port
-kubectl patch service target-deployment -n target --type=merge -p '{"spec":{"selector":{"app":"target-deployment"},"ports":[{"port":80,"targetPort":8080}]}}'
->>>>>>> ec42e486
 
 # Scale elasti-resolver back to 1
 kubectl scale deployment elasti-resolver -n elasti --replicas=1
