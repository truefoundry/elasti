--- conflicted
+++ resolved
@@ -10,11 +10,6 @@
 install.yaml
 kubeconfig
 report.html
-<<<<<<< HEAD
 site/
 db-go-service
-=======
 .cache/
-# or, if you want it repository-wide regardless of depth
-**/.cache/
->>>>>>> 3ba27dcf
