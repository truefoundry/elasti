name: Push image to JFROG Public

on:
  push:
    branches:
      - 'main'

permissions:
  id-token: write
  contents: read

jobs:
  build-operator:
    name: Build and Push Operator Docker Images
    uses: truefoundry/workflows/.github/workflows/build.yml@v0.2.4
    with:
      image_tag: ${{ github.sha }}
      image_artifact_name: 'elasti-operator'
      dockerfile_path: 'operator/Dockerfile'
      artifactory_registry_url: ${{ vars.TRUEFOUNDRY_ARTIFACTORY_REGISTRY_URL }}
      artifactory_repository_url: ${{ vars.TRUEFOUNDRY_ARTIFACTORY_PUBLIC_REPOSITORY }}
    secrets:
      depot_token: ${{ secrets.DEPOT_API_KEY }}
      artifactory_username: ${{ secrets.TRUEFOUNDRY_ARTIFACTORY_PUBLIC_USERNAME }}
      artifactory_password: ${{ secrets.TRUEFOUNDRY_ARTIFACTORY_PUBLIC_PASSWORD }}

  build-resolver:
    name: Build and Push Resolver Docker Images
<<<<<<< HEAD
    uses: truefoundry/workflows/.github/workflows/build.yml@v0.2.1
=======
    if: needs.get_changed_files.outputs.resolver_changed == 'true'
    needs: get_changed_files
    uses: truefoundry/workflows/.github/workflows/build.yml@v0.2.4
>>>>>>> bc08f813
    with:
      image_tag: ${{ github.sha }}
      image_artifact_name: 'elasti-resolver'
      dockerfile_path: 'resolver/Dockerfile'
      depot_project_id: ${{ vars.DEPOT_PROJECT_ID }}
      artifactory_registry_url: ${{ vars.TRUEFOUNDRY_ARTIFACTORY_REGISTRY_URL }}
      artifactory_repository_url: ${{ vars.TRUEFOUNDRY_ARTIFACTORY_PUBLIC_REPOSITORY }}
    secrets:
      depot_token: ${{ secrets.DEPOT_API_KEY }}
      artifactory_username: ${{ secrets.TRUEFOUNDRY_ARTIFACTORY_PUBLIC_USERNAME }}
      artifactory_password: ${{ secrets.TRUEFOUNDRY_ARTIFACTORY_PUBLIC_PASSWORD }}<|MERGE_RESOLUTION|>--- conflicted
+++ resolved
@@ -26,13 +26,7 @@
 
   build-resolver:
     name: Build and Push Resolver Docker Images
-<<<<<<< HEAD
-    uses: truefoundry/workflows/.github/workflows/build.yml@v0.2.1
-=======
-    if: needs.get_changed_files.outputs.resolver_changed == 'true'
-    needs: get_changed_files
     uses: truefoundry/workflows/.github/workflows/build.yml@v0.2.4
->>>>>>> bc08f813
     with:
       image_tag: ${{ github.sha }}
       image_artifact_name: 'elasti-resolver'
